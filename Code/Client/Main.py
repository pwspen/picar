--- conflicted
+++ resolved
@@ -862,18 +862,6 @@
             self.Btn_Tracking_Faces.setText("Tracing-Off")
         else:
             self.Btn_Tracking_Faces.setText("Tracing-On")
-<<<<<<< HEAD
-
-    def find_Face(self, face_x, face_y):
-        if face_x != 0 and face_y != 0:
-            offset_x = float(face_x / 400 - 0.5) * 2
-            offset_y = float(face_y / 300 - 0.5) * 2
-            delta_degree_x = int(4 * offset_x)
-            delta_degree_y = int(-4 * offset_y)
-            self.servo1 = self.servo1 + delta_degree_x
-            self.servo2 = self.servo2 + delta_degree_y
-            if offset_x > -0.15 and offset_y > -0.15 and offset_x < 0.15 and offset_y < 0.15:
-=======
     def find_Face(self,face_x,face_y):
         if face_x!=0 and face_y!=0:
             offset_x=float(face_x/400-0.5)*2
@@ -883,7 +871,6 @@
             self.servo1=self.servo1+delta_degree_x
             self.servo2=self.servo2+delta_degree_y
             if offset_x > -0.15 and offset_y >-0.15 and offset_x < 0.15 and offset_y <0.15:
->>>>>>> 271306cc
                 pass
             else:
                 self.HSlider_Servo1.setValue(self.servo1)
